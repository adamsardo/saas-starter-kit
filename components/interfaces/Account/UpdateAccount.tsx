<<<<<<< HEAD
import toast from "react-hot-toast";
import { useFormik } from "formik";
import * as Yup from "yup";
import axios from "axios";
import { Button } from "react-daisyui";
import { useTranslation } from "next-i18next";
import { getAxiosError } from "@/lib/common";
import type { ApiResponse } from "types";
import { Card, InputWithLabel } from "@/components/ui";
import { User } from "@prisma/client";
=======
import { Card, InputWithLabel } from '@/components/ui';
import { getAxiosError } from '@/lib/common';
import { User } from '@prisma/client';
import axios from 'axios';
import { useFormik } from 'formik';
import { useTranslation } from 'next-i18next';
import { Button } from 'react-daisyui';
import toast from 'react-hot-toast';
import type { ApiResponse } from 'types';
import * as Yup from 'yup';
>>>>>>> 5b14cd6a

const schema = Yup.object().shape({
  name: Yup.string().required(),
  email: Yup.string().required(),
});

const UpdateAccount = ({ user }: { user: User }) => {
  const { t } = useTranslation('common');

  const formik = useFormik({
    initialValues: {
      name: user.name,
      email: user.email,
    },
    validationSchema: schema,
    onSubmit: async (values) => {
      try {
<<<<<<< HEAD
        await axios.put<ApiResponse<User>>("/api/users", {
          ...values,
        });

        toast.success(t("successfully-updated"));
=======
        await axios.put<ApiResponse<User>>('/api/users', {
          ...values,
        });

        toast.success(t('successfully-updated'));
>>>>>>> 5b14cd6a
      } catch (error) {
        toast.error(getAxiosError(error));
      }
    },
  });

  return (
    <form onSubmit={formik.handleSubmit}>
      <Card heading="Your Profile">
        <Card.Body className="p-4">
          <div className="flex flex-col space-y-2">
            <InputWithLabel
              type="text"
              label="Name"
              name="name"
              placeholder={t('your-name')}
              value={formik.values.name}
              error={formik.touched.name ? formik.errors.name : undefined}
              onChange={formik.handleChange}
            />
            <InputWithLabel
              type="email"
              label="Email"
              name="email"
              placeholder={t('your-email')}
              value={formik.values.email}
              error={formik.touched.email ? formik.errors.email : undefined}
              onChange={formik.handleChange}
            />
          </div>
        </Card.Body>
        <Card.Footer>
          <div className="flex justify-end">
            <Button
              type="submit"
              color="primary"
              loading={formik.isSubmitting}
              disabled={!formik.dirty || !formik.isValid}
              size="sm"
            >
              {t('save-changes')}
            </Button>
          </div>
        </Card.Footer>
      </Card>
    </form>
  );
};

export default UpdateAccount;<|MERGE_RESOLUTION|>--- conflicted
+++ resolved
@@ -1,15 +1,3 @@
-<<<<<<< HEAD
-import toast from "react-hot-toast";
-import { useFormik } from "formik";
-import * as Yup from "yup";
-import axios from "axios";
-import { Button } from "react-daisyui";
-import { useTranslation } from "next-i18next";
-import { getAxiosError } from "@/lib/common";
-import type { ApiResponse } from "types";
-import { Card, InputWithLabel } from "@/components/ui";
-import { User } from "@prisma/client";
-=======
 import { Card, InputWithLabel } from '@/components/ui';
 import { getAxiosError } from '@/lib/common';
 import { User } from '@prisma/client';
@@ -20,7 +8,6 @@
 import toast from 'react-hot-toast';
 import type { ApiResponse } from 'types';
 import * as Yup from 'yup';
->>>>>>> 5b14cd6a
 
 const schema = Yup.object().shape({
   name: Yup.string().required(),
@@ -38,19 +25,11 @@
     validationSchema: schema,
     onSubmit: async (values) => {
       try {
-<<<<<<< HEAD
-        await axios.put<ApiResponse<User>>("/api/users", {
-          ...values,
-        });
-
-        toast.success(t("successfully-updated"));
-=======
         await axios.put<ApiResponse<User>>('/api/users', {
           ...values,
         });
 
         toast.success(t('successfully-updated'));
->>>>>>> 5b14cd6a
       } catch (error) {
         toast.error(getAxiosError(error));
       }
