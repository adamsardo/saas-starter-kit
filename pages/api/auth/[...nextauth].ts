<<<<<<< HEAD
import NextAuth, { NextAuthOptions, Account, User } from "next-auth";
import EmailProvider from "next-auth/providers/email";
import GitHubProvider from "next-auth/providers/github";
import GoogleProvider from "next-auth/providers/google";
import { PrismaAdapter } from "@next-auth/prisma-adapter";
import CredentialsProvider from "next-auth/providers/credentials";
import type { OAuthTokenReq } from "@boxyhq/saml-jackson";
import { prisma } from "@/lib/prisma";
import env from "@/lib/env";
import jackson from "@/lib/jackson";
import { createUser, getUser } from "models/user";
import { addTeamMember, getTeam } from "models/team";
import { hashPassword, verifyPassword } from "@/lib/auth";
import { createRandomString } from "@/lib/common";
import { getAccount } from "models/account";
=======
import { hashPassword, verifyPassword } from '@/lib/auth';
import { createRandomString } from '@/lib/common';
import env from '@/lib/env';
import jackson from '@/lib/jackson';
import { prisma } from '@/lib/prisma';
import type { OAuthTokenReq } from '@boxyhq/saml-jackson';
import { PrismaAdapter } from '@next-auth/prisma-adapter';
import { getAccount } from 'models/account';
import { addTeamMember, getTeam } from 'models/team';
import { createUser, getUser } from 'models/user';
import NextAuth, { Account, NextAuthOptions, User } from 'next-auth';
import CredentialsProvider from 'next-auth/providers/credentials';
import EmailProvider from 'next-auth/providers/email';
import GitHubProvider from 'next-auth/providers/github';
import GoogleProvider from 'next-auth/providers/google';
>>>>>>> 5b14cd6a

const adapter = PrismaAdapter(prisma);

export const authOptions: NextAuthOptions = {
  adapter,
  providers: [
    CredentialsProvider({
      id: 'credentials',
      credentials: {
        email: { type: 'email' },
        password: { type: 'password' },
      },
      async authorize(credentials, req) {
        if (!credentials) {
          throw new Error('No credentials found.');
        }

        const email = credentials?.email as string;
        const password = credentials?.password as string;

        const user = await getUser({ email });

        if (!user) {
          return null;
        }

        const hasValidPassword = await verifyPassword(password, user.password);

        if (!hasValidPassword) {
          return null;
        }

        return {
          id: user.id,
          name: user.name,
          email: user.email,
        };
      },
    }),

    CredentialsProvider({
      id: 'saml-sso',
      credentials: {
<<<<<<< HEAD
        code: { type: "text" },
        state: { type: "text" },
=======
        code: { type: 'text' },
        state: { type: 'text' },
>>>>>>> 5b14cd6a
      },
      async authorize(credentials) {
        const code = credentials?.code;

        if (!code) {
<<<<<<< HEAD
          throw new Error("No code found.");
=======
          throw new Error('No code found.');
>>>>>>> 5b14cd6a
        }

        const { oauthController } = await jackson();

        const { access_token } = await oauthController.token({
          client_id: 'dummy',
          client_secret: 'dummy',
          code,
          redirect_uri: env.saml.callback,
        } as OAuthTokenReq);

        const profile = await oauthController.userInfo(access_token);
        let user = await getUser({ email: profile.email });

        if (user === null) {
          // Create user account if it doesn't exist
          user = await createUser({
            name: `${profile.firstName} ${profile.lastName}`,
            email: profile.email,
            password: await hashPassword(createRandomString()),
          });

          const team = await getTeam({
            id: profile.requested.tenant,
          });

          await addTeamMember(team.id, user.id, team.defaultRole);
        }

        return user;
      },
    }),

    EmailProvider({
      server: {
        host: env.smtp.host,
        port: env.smtp.port,
        auth: {
          user: env.smtp.user,
          pass: env.smtp.password,
        },
      },
      from: env.smtp.from,
    }),

    GitHubProvider({
      clientId: env.github.clientId,
      clientSecret: env.github.clientSecret,
    }),

    GoogleProvider({
      clientId: env.google.clientId,
      clientSecret: env.google.clientSecret,
    }),
  ],
  pages: {
    signIn: '/auth/login',
    verifyRequest: '/auth/verify-request',
  },
  session: {
    strategy: 'jwt',
  },
  secret: env.nextAuth.secret,
  callbacks: {
    async signIn({ user, account, profile }) {
      if (
<<<<<<< HEAD
        account.provider === "email" ||
        account.provider === "credentials" ||
        account.provider === "saml-sso"
      ) {
        return true;
=======
        account.provider === 'email' ||
        account.provider === 'credentials' ||
        account.provider === 'saml-sso'
      ) {
        return true;
      }

      if (account.provider != 'github' && account.provider != 'google') {
        return false;
>>>>>>> 5b14cd6a
      }

      if (!user.email) {
        return false;
      }

      if (!user.email) {
        return false;
      }

      // TODO: We should check if email is verified here before linking account

      const existingUser = await getUser({ email: user.email });

      if (!existingUser) {
        // Create user account if it doesn't exist
        const newUser = await createUser({
          name: `${profile.name}`,
          email: `${profile.email}`,
        });

        await linkAccount(newUser, account);
      } else {
        // User account already exists, check if it's linked to the account
        const linkedAccount = await getAccount({ userId: existingUser.id });

        if (linkedAccount) {
          return true;
        }

        await linkAccount(existingUser, account);
      }

      return true;
    },

    async session({ session, token }) {
      if (token && session) {
        session.user.id = token.sub as string;
      }

      return session;
    },
  },
};

export default NextAuth(authOptions);

const linkAccount = async (user: User, account: Account) => {
  return await adapter.linkAccount({
    providerAccountId: account.providerAccountId,
    userId: user.id,
    provider: account.provider,
    type: 'oauth',
    scope: account.scope,
    token_type: account.token_type,
    access_token: account.access_token,
  });
};<|MERGE_RESOLUTION|>--- conflicted
+++ resolved
@@ -1,20 +1,3 @@
-<<<<<<< HEAD
-import NextAuth, { NextAuthOptions, Account, User } from "next-auth";
-import EmailProvider from "next-auth/providers/email";
-import GitHubProvider from "next-auth/providers/github";
-import GoogleProvider from "next-auth/providers/google";
-import { PrismaAdapter } from "@next-auth/prisma-adapter";
-import CredentialsProvider from "next-auth/providers/credentials";
-import type { OAuthTokenReq } from "@boxyhq/saml-jackson";
-import { prisma } from "@/lib/prisma";
-import env from "@/lib/env";
-import jackson from "@/lib/jackson";
-import { createUser, getUser } from "models/user";
-import { addTeamMember, getTeam } from "models/team";
-import { hashPassword, verifyPassword } from "@/lib/auth";
-import { createRandomString } from "@/lib/common";
-import { getAccount } from "models/account";
-=======
 import { hashPassword, verifyPassword } from '@/lib/auth';
 import { createRandomString } from '@/lib/common';
 import env from '@/lib/env';
@@ -30,7 +13,6 @@
 import EmailProvider from 'next-auth/providers/email';
 import GitHubProvider from 'next-auth/providers/github';
 import GoogleProvider from 'next-auth/providers/google';
->>>>>>> 5b14cd6a
 
 const adapter = PrismaAdapter(prisma);
 
@@ -74,23 +56,14 @@
     CredentialsProvider({
       id: 'saml-sso',
       credentials: {
-<<<<<<< HEAD
-        code: { type: "text" },
-        state: { type: "text" },
-=======
         code: { type: 'text' },
         state: { type: 'text' },
->>>>>>> 5b14cd6a
       },
       async authorize(credentials) {
         const code = credentials?.code;
 
         if (!code) {
-<<<<<<< HEAD
-          throw new Error("No code found.");
-=======
           throw new Error('No code found.');
->>>>>>> 5b14cd6a
         }
 
         const { oauthController } = await jackson();
@@ -157,13 +130,6 @@
   callbacks: {
     async signIn({ user, account, profile }) {
       if (
-<<<<<<< HEAD
-        account.provider === "email" ||
-        account.provider === "credentials" ||
-        account.provider === "saml-sso"
-      ) {
-        return true;
-=======
         account.provider === 'email' ||
         account.provider === 'credentials' ||
         account.provider === 'saml-sso'
@@ -173,7 +139,6 @@
 
       if (account.provider != 'github' && account.provider != 'google') {
         return false;
->>>>>>> 5b14cd6a
       }
 
       if (!user.email) {
