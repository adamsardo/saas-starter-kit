--- conflicted
+++ resolved
@@ -1,10 +1,5 @@
-<<<<<<< HEAD
-import type { NextApiRequest, NextApiResponse } from "next";
-import { getInvitation } from "models/invitation";
-=======
 import { getInvitation } from 'models/invitation';
 import type { NextApiRequest, NextApiResponse } from 'next';
->>>>>>> 5b14cd6a
 
 export default async function handler(
   req: NextApiRequest,
@@ -14,17 +9,10 @@
 
   try {
     switch (method) {
-<<<<<<< HEAD
-      case "GET":
-        return await handleGET(req, res);
-      default:
-        res.setHeader("Allow", "GET");
-=======
       case 'GET':
         return await handleGET(req, res);
       default:
         res.setHeader('Allow', 'GET');
->>>>>>> 5b14cd6a
         res.status(405).json({
           error: { message: `Method ${method} Not Allowed` },
         });
