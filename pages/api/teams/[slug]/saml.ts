--- conflicted
+++ resolved
@@ -11,21 +11,12 @@
   const { method } = req;
 
   switch (method) {
-<<<<<<< HEAD
-    case "GET":
-      return await handleGET(req, res);
-    case "POST":
-      return await handlePOST(req, res);
-    default:
-      res.setHeader("Allow", "GET, POST");
-=======
     case 'GET':
       return await handleGET(req, res);
     case 'POST':
       return await handlePOST(req, res);
     default:
       res.setHeader('Allow', 'GET, POST');
->>>>>>> 5b14cd6a
       res.status(405).json({
         error: { message: `Method ${method} Not Allowed` },
       });
@@ -40,17 +31,6 @@
 
   if (!session) {
     return res.status(401).json({
-<<<<<<< HEAD
-      error: { message: "Unauthorized." },
-    });
-  }
-
-  const team = await getTeam({ slug });
-
-  if (!(await isTeamMember(session.user.id, team.id))) {
-    return res.status(400).json({
-      error: { message: "Bad request." },
-=======
       error: { message: 'Unauthorized.' },
     });
   }
@@ -60,7 +40,6 @@
   if (!(await isTeamMember(session.user.id, team.id))) {
     return res.status(400).json({
       error: { message: 'Bad request.' },
->>>>>>> 5b14cd6a
     });
   }
 
@@ -78,11 +57,7 @@
       acs: env.saml.acs,
     };
 
-<<<<<<< HEAD
-    return res.json({ data: config });
-=======
     return res.json({ data: connection });
->>>>>>> 5b14cd6a
   } catch (error: any) {
     const { message } = error;
 
@@ -94,20 +69,12 @@
 const handlePOST = async (req: NextApiRequest, res: NextApiResponse) => {
   const { slug } = req.query as { slug: string };
   const { encodedRawMetadata } = req.body;
-<<<<<<< HEAD
-  const { slug } = req.query as { slug: string };
-=======
->>>>>>> 5b14cd6a
 
   const session = await getSession(req, res);
 
   if (!session) {
     return res.status(401).json({
-<<<<<<< HEAD
-      error: { message: "Unauthorized." },
-=======
       error: { message: 'Unauthorized.' },
->>>>>>> 5b14cd6a
     });
   }
 
@@ -115,11 +82,7 @@
 
   if (!(await isTeamMember(session.user.id, team.id))) {
     return res.status(400).json({
-<<<<<<< HEAD
-      error: { message: "Bad request." },
-=======
       error: { message: 'Bad request.' },
->>>>>>> 5b14cd6a
     });
   }
 
@@ -134,11 +97,7 @@
       product: env.product,
     });
 
-<<<<<<< HEAD
-    return res.json({ data: connection });
-=======
     return res.status(201).json({ data: connection });
->>>>>>> 5b14cd6a
   } catch (error: any) {
     const { message } = error;
 
