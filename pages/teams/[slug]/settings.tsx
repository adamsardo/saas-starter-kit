--- conflicted
+++ resolved
@@ -1,18 +1,6 @@
-<<<<<<< HEAD
-import { useRouter } from "next/router";
-import { serverSideTranslations } from "next-i18next/serverSideTranslations";
-import useTeam from "hooks/useTeam";
-=======
->>>>>>> 5b14cd6a
 import {
   RemoveTeam,
   TeamSettings,
-<<<<<<< HEAD
-} from "@/components/interfaces/Team";
-import { Error, Loading } from "@/components/ui";
-import type { NextPageWithLayout } from "types";
-import type { GetServerSidePropsContext } from "next";
-=======
   TeamTab,
 } from '@/components/interfaces/Team';
 import { Error, Loading } from '@/components/ui';
@@ -21,7 +9,6 @@
 import { serverSideTranslations } from 'next-i18next/serverSideTranslations';
 import { useRouter } from 'next/router';
 import type { NextPageWithLayout } from 'types';
->>>>>>> 5b14cd6a
 
 const Settings: NextPageWithLayout = () => {
   const router = useRouter();
@@ -52,11 +39,7 @@
 }: GetServerSidePropsContext) {
   return {
     props: {
-<<<<<<< HEAD
-      ...(locale ? await serverSideTranslations(locale, ["common"]) : {}),
-=======
       ...(locale ? await serverSideTranslations(locale, ['common']) : {}),
->>>>>>> 5b14cd6a
     },
   };
 }
